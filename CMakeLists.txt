#
#   Copyright (c) 2012 250bpm s.r.o.  All rights reserved.
#   Copyright (c) 2013 GoPivotal, Inc.  All rights reserved.
#
#   Permission is hereby granted, free of charge, to any person obtaining a copy
#   of this software and associated documentation files (the "Software"),
#   to deal in the Software without restriction, including without limitation
#   the rights to use, copy, modify, merge, publish, distribute, sublicense,
#   and/or sell copies of the Software, and to permit persons to whom
#   the Software is furnished to do so, subject to the following conditions:
#
#   The above copyright notice and this permission notice shall be included
#   in all copies or substantial portions of the Software.
#
#   THE SOFTWARE IS PROVIDED "AS IS", WITHOUT WARRANTY OF ANY KIND, EXPRESS OR
#   IMPLIED, INCLUDING BUT NOT LIMITED TO THE WARRANTIES OF MERCHANTABILITY,
#   FITNESS FOR A PARTICULAR PURPOSE AND NONINFRINGEMENT. IN NO EVENT SHALL
#   THE AUTHORS OR COPYRIGHT HOLDERS BE LIABLE FOR ANY CLAIM, DAMAGES OR OTHER
#   LIABILITY, WHETHER IN AN ACTION OF CONTRACT, TORT OR OTHERWISE, ARISING
#   FROM, OUT OF OR IN CONNECTION WITH THE SOFTWARE OR THE USE OR OTHER DEALINGS
#   IN THE SOFTWARE.
#

cmake_minimum_required (VERSION 2.8)
include (CheckIncludeFiles)
include (CheckSymbolExists)
include (CheckCSourceCompiles)

project (nanomsg C)
enable_testing ()

#  Platform checks.

if (${CMAKE_SYSTEM_NAME} MATCHES "Windows")
    add_definitions (-DNN_HAVE_WINDOWS)
<<<<<<< HEAD

    if (MINGW)
        add_definitions (-DNN_HAVE_MINGW -D_WIN32_WINNT=0x0600)
    endif ()
=======
    add_definitions (-D_CRT_SECURE_NO_WARNINGS)
>>>>>>> 73c26b16
else ()
    message (FATAL_ERROR "ERROR: CMake build system is intended only to generate MSVC solution files.\nUse autotools build system for any other purpose." )
endif ()

#  Build the library itself.

add_subdirectory (src)

#  Build the tools

add_executable (nanocat tools/nanocat.c tools/options.c)
target_link_libraries (nanocat nanomsg)

#  Build unit tests.

set (all_tests "")

macro (add_libnanomsg_test NAME)
    list (APPEND all_tests ${NAME})
    add_executable (${NAME} tests/${NAME}.c)
    target_link_libraries (${NAME} nanomsg)
    add_test (${NAME} ${NAME})
endmacro (add_libnanomsg_test)

#  Transport tests.
add_libnanomsg_test (inproc)
add_libnanomsg_test (inproc_shutdown)
add_libnanomsg_test (ipc)
add_libnanomsg_test (ipc_shutdown)
add_libnanomsg_test (tcp)
add_libnanomsg_test (tcp_shutdown)

#  Protocol tests.
add_libnanomsg_test (pair)
add_libnanomsg_test (pubsub)
add_libnanomsg_test (reqrep)
add_libnanomsg_test (pipeline)
add_libnanomsg_test (survey)
add_libnanomsg_test (bus)

#  Feature tests.
add_libnanomsg_test (block)
add_libnanomsg_test (term)
add_libnanomsg_test (timeo)
add_libnanomsg_test (iovec)
add_libnanomsg_test (msg)
add_libnanomsg_test (prio)
add_libnanomsg_test (poll)
add_libnanomsg_test (device)
add_libnanomsg_test (emfile)
add_libnanomsg_test (domain)
add_libnanomsg_test (trie)
add_libnanomsg_test (list)
add_libnanomsg_test (hash)
add_libnanomsg_test (symbol)
add_libnanomsg_test (separation)
add_libnanomsg_test (zerocopy)
add_libnanomsg_test (shutdown)

#  Build the performance tests.

macro (add_libnanomsg_perf NAME)
    add_executable (${NAME} perf/${NAME}.c)
    target_link_libraries (${NAME} nanomsg)
endmacro (add_libnanomsg_perf)

add_libnanomsg_perf (inproc_lat)
add_libnanomsg_perf (inproc_thr)
add_libnanomsg_perf (local_lat)
add_libnanomsg_perf (remote_lat)
add_libnanomsg_perf (local_thr)
add_libnanomsg_perf (remote_thr)

#  NSIS package

install (FILES src/nn.h DESTINATION include/nanomsg)
install (FILES src/inproc.h DESTINATION include/nanomsg)
install (FILES src/ipc.h DESTINATION include/nanomsg)
install (FILES src/tcp.h DESTINATION include/nanomsg)
install (FILES src/pair.h DESTINATION include/nanomsg)
install (FILES src/pubsub.h DESTINATION include/nanomsg)
install (FILES src/reqrep.h DESTINATION include/nanomsg)
install (FILES src/pipeline.h DESTINATION include/nanomsg)
install (FILES src/survey.h DESTINATION include/nanomsg)
install (FILES src/bus.h DESTINATION include/nanomsg)

install (TARGETS nanocat RUNTIME DESTINATION bin)

set (CPACK_GENERATOR "NSIS")
set (CPACK_PACKAGE_NAME "nanomsg")
include (CPack)

<|MERGE_RESOLUTION|>--- conflicted
+++ resolved
@@ -33,14 +33,11 @@
 
 if (${CMAKE_SYSTEM_NAME} MATCHES "Windows")
     add_definitions (-DNN_HAVE_WINDOWS)
-<<<<<<< HEAD
+    add_definitions (-D_CRT_SECURE_NO_WARNINGS)
 
     if (MINGW)
         add_definitions (-DNN_HAVE_MINGW -D_WIN32_WINNT=0x0600)
     endif ()
-=======
-    add_definitions (-D_CRT_SECURE_NO_WARNINGS)
->>>>>>> 73c26b16
 else ()
     message (FATAL_ERROR "ERROR: CMake build system is intended only to generate MSVC solution files.\nUse autotools build system for any other purpose." )
 endif ()
